import torch
import numpy as np
import pytest

from bgflow.nn.flow.crd_transform.ic_helper import (
    det2x2,
    det3x3,
    dist_deriv,
    angle_deriv,
    torsion_deriv,
    ic2xy0_deriv,
    ic2xyz_deriv,
    init_xyz2ics,
    init_ics2xyz,
)
from bgflow.nn.flow.crd_transform.ic import (
    GlobalInternalCoordinateTransformation,
    RelativeInternalCoordinateTransformation,
    MixedCoordinateTransformation,
    decompose_z_matrix,
)

# TODO Floating point precision is brittle!
#      Revision should include numerically more robust
#      implementations - especially for angular values.

torch.set_default_tensor_type = torch.DoubleTensor

N_REPETITIONS = 50


@pytest.fixture()
def alanine_ics():
    """Examplary z-matrix, fixed atoms, and positions for capped alanine."""
    rigid_block = np.array([6, 8, 9, 10, 14])

    relative_z_matrix = np.array(
        [
            [0, 1, 4, 6],
            [1, 4, 6, 8],
            [2, 1, 4, 0],
            [3, 1, 4, 0],
            [4, 6, 8, 14],
            [5, 4, 6, 8],
            [7, 6, 8, 4],
            [11, 10, 8, 6],
            [12, 10, 8, 11],
            [13, 10, 8, 11],
            [15, 14, 8, 16],
            [16, 14, 8, 6],
            [17, 16, 14, 15],
            [18, 16, 14, 8],
            [19, 18, 16, 14],
            [20, 18, 16, 19],
            [21, 18, 16, 19],
        ]
    )

    global_z_matrix = np.array(
        [
            [0, -1, -1, -1],
            [1, 0, -1, -1],
            [2, 1, 0, -1],
            [3, 1, 0, 2],
            [4, 1, 0, 2],
            [5, 4, 1, 0],
            [6, 4, 1, 5],
            [7, 6, 4, 1],
            [8, 6, 4, 7],
            [9, 8, 6, 4],
            [10, 8, 6, 9],
            [14, 8, 6, 9],
            [11, 10, 8, 6],
            [12, 10, 8, 11],
            [13, 10, 8, 11],
            [15, 14, 8, 6],
            [16, 14, 8, 15],
            [17, 16, 14, 15],
            [18, 16, 17, 14],
            [19, 18, 16, 14],
            [20, 18, 19, 16],
            [21, 18, 20, 16],
        ]
    )

    xyz = np.array(
        [
            [1.375, 1.25, 1.573],
            [1.312, 1.255, 1.662],
            [1.327, 1.306, 1.493],
            [1.377, 1.143, 1.549],
            [1.511, 1.31, 1.618],
            [1.606, 1.236, 1.63],
            [1.523, 1.441, 1.633],
            [1.445, 1.5, 1.607],
            [1.645, 1.515, 1.667],
            [1.703, 1.459, 1.74],
            [1.73, 1.53, 1.54],
            [1.792, 1.619, 1.554],
            [1.78, 1.439, 1.508],
            [1.663, 1.555, 1.457],
            [1.618, 1.646, 1.734],
            [1.509, 1.703, 1.709],
            [1.715, 1.705, 1.809],
            [1.798, 1.653, 1.831],
            [1.703, 1.847, 1.852],
            [1.801, 1.871, 1.892],
            [1.674, 1.911, 1.768],
            [1.631, 1.858, 1.933],
        ]
    )

    return relative_z_matrix, global_z_matrix, rigid_block, xyz.reshape(1, -1)


def rad2deg(x):
    return x * 180.0 / np.pi


def deg2rad(x):
    return x * np.pi / 180.0


# def test_outer(device, dtype, atol=1e-6, rtol=1e-5):
#    for _ in range(N_REPETITIONS):
#        x, y = torch.Tensor(2, 5, 7, 3).to(device, dtype).normal_()
#        A = outer(x, y).view(-1)
#        B = []
#        for i in range(5):
#            for j in range(7):
#                for k in range(3):
#                    for l in range(3):
#                        B.append(x[i, j, k] * y[i, j, l])
#        B = torch.Tensor(B).to(device, dtype)
#        assert torch.allclose(A, B, atol=atol, rtol=rtol)


def test_det2x2(device, dtype, atol=1e-6, rtol=1e-5):
    for _ in range(N_REPETITIONS):
        x = torch.Tensor(7, 5, 3, 2, 2).to(device, dtype).normal_()
        assert torch.allclose(det2x2(x), x.det(), atol=atol, rtol=rtol)


def test_det3x3(device, dtype, atol=5e-6, rtol=5e-5):
    for _ in range(N_REPETITIONS):
        x = torch.Tensor(7, 5, 3, 3, 3).to(device, dtype).normal_()
        if not torch.allclose(det3x3(x), x.det(), atol=atol, rtol=rtol):
            print(det3x3(x) - x.det())
        assert torch.allclose(det3x3(x), x.det(), atol=atol, rtol=rtol)


def test_dist_deriv(device, dtype, atol=1e-6, rtol=1e-5):
    x1 = torch.Tensor([0, 0, 0]).to(device, dtype)
    x2 = torch.Tensor([1, 1, 0]).to(device, dtype)
    d, J = dist_deriv(x1, x2)
    sqrt2 = torch.Tensor([2]).to(device, dtype).sqrt()
    assert torch.allclose(d, sqrt2, atol=atol, rtol=rtol)
    assert torch.allclose(J, -x2 / sqrt2)


def test_angle_deriv(device, dtype, atol=1e-4, rtol=1e-4):
    np.random.seed(123122)
    # check 45 deg angle
    x1 = torch.Tensor([0, 1, 0]).to(device, dtype)
    x2 = torch.Tensor([0, 0, 0]).to(device, dtype)
    x3 = torch.Tensor([1, 1, 0]).to(device, dtype)
    a, J = angle_deriv(x1, x2, x3)
    assert torch.allclose(a, torch.tensor(deg2rad(45.0), device=device, dtype=dtype))
    assert torch.allclose(J, torch.Tensor([-1, 0, 0]).to(device, dtype))

    # check random angle
    for i in range(N_REPETITIONS):

        # random reference angle
        # TODO: more stable angle derivatives
        a_ref = np.random.uniform(
            1e-2, np.pi - 1e-2
        )  # prevent angles with numerical issues
        x1 = (
            torch.Tensor([np.cos(a_ref), np.sin(a_ref), 0])
            .to(device, dtype)
            .requires_grad_(True)
        )

        # construct system in standard basis
        x2 = torch.Tensor([0, 0, 0]).to(device, dtype)
        x3 = torch.Tensor([1, 0, 0]).to(device, dtype)

        # apply random rotation to system
        R = torch.tensor(
            np.linalg.qr(np.random.uniform(size=(3, 3)))[0], dtype=dtype, device=device
        )
        x1, x2, x3 = (x @ R for x in (x1, x2, x3))

        a, J = angle_deriv(x1, x2, x3)

        # compute Jacobian with autograd
        J_ref = torch.autograd.grad(a.sum(), x1)[0]

        assert torch.allclose(
            a, torch.tensor(a_ref, dtype=dtype, device=device), atol=atol, rtol=rtol
        )
        assert torch.allclose(J, J_ref, atol=atol, rtol=rtol)


def test_torsion_deriv(device, dtype, atol=1e-6, rtol=1e-5):
    np.random.seed(202422)
    for i in range(N_REPETITIONS):

        # random reference angle
        a_ref = np.random.uniform(0, np.pi)

        # construct system in standard basis
        x1 = (
            torch.Tensor([np.cos(a_ref), np.sin(a_ref), 1])
            .to(device, dtype)
            .requires_grad_(True)
        )
        x2 = torch.Tensor([0, 0, 1]).to(device, dtype).unsqueeze(0)
        x3 = torch.Tensor([0, 0, -1]).to(device, dtype).unsqueeze(0)
        x4 = torch.Tensor([1, 0, -1]).to(device, dtype).unsqueeze(0)

        # apply random rotation to system
        R = torch.Tensor(np.linalg.qr(np.random.uniform(size=(3, 3)))[0]).to(
            device, dtype
        )
        x1, x2, x3, x4 = (x @ R for x in (x1, x2, x3, x4))

        # torsion angle should be invariant under rotation
        a, J = torsion_deriv(x1, x2, x3, x4)

        # compute Jacobian with autograd
        J_ref = torch.autograd.grad(a.sum(), x1)[0]

        assert torch.allclose(
            a, torch.tensor(a_ref, device=device, dtype=dtype), atol=atol, rtol=rtol
        )
        assert torch.allclose(J, J_ref, atol=atol, rtol=rtol)


def test_ic2xyz_deriv(device, dtype, atol=1e-5, rtol=1e-4):
    np.random.seed(202982)
    for i in range(N_REPETITIONS):

        d12 = torch.tensor(np.random.uniform(0.5, 1.5), device=device, dtype=dtype)
        d23 = torch.tensor(np.random.uniform(0.5, 1.5), device=device, dtype=dtype)
        a = torch.tensor(np.random.uniform(0, np.pi), device=device, dtype=dtype)

        # first point placed in origin
        x1 = torch.zeros(1, 1, 3, device=device, dtype=dtype)

        # second point placed in z-axis
        x2 = torch.zeros_like(x1)
        x2[..., 2] = d12

        # third point placed wrt to p0 and p1
        x3, _ = ic2xy0_deriv(x1, x2, d23, a)

        # fourth point placed randomly
        x4 = torch.Tensor(1, 1, 3).to(device, dtype).normal_()

        # compute ic
        d, Jd = dist_deriv(x4, x3)
        a, Ja = angle_deriv(x4, x3, x2)
        t, Jt = torsion_deriv(x4, x3, x2, x1)

        # reconstruct 4th point
        x4_new, J = ic2xyz_deriv(x3, x2, x1, d, a, t)

        assert torch.allclose(x4_new, x4, atol=atol, rtol=rtol)


# TODO: floating point precision is terrible...
def test_global_ic_transform(device, dtype, atol=1e-4, rtol=1e-4):
    torch.manual_seed(1)

    if dtype == torch.float32:
        atol = 1e-3
        rtol = 1e-3
    elif dtype == torch.float64:
        atol = 1e-5
        rtol = 1e-4

    N_SAMPLES = 1
    N_BONDS = 4
    N_ANGLES = 3
    N_TORSIONS = 2
    N_PARTICLES = 5

    _Z_MATRIX = np.array(
        [[0, -1, -1, -1], [1, 0, -1, -1], [2, 1, 0, -1], [3, 2, 1, 0], [4, 3, 2, 1]]
    )

    for _ in range(N_REPETITIONS):

        for normalize_angles in [True, False]:

            ic = GlobalInternalCoordinateTransformation(
                _Z_MATRIX, normalize_angles=normalize_angles
            )

            # Test ic -> xyz -> ic reconstruction
            bonds = torch.randn(N_SAMPLES, N_BONDS, device=device, dtype=dtype).exp()
            angles = torch.rand(N_SAMPLES, N_ANGLES, device=device, dtype=dtype)
            torsions = torch.rand(N_SAMPLES, N_TORSIONS, device=device, dtype=dtype)

            if not normalize_angles:
                angles *= np.pi
                torsions = (2 * torsions - 1) * np.pi

            x0 = torch.randn(N_SAMPLES, 1, 3, device=device, dtype=dtype)

            alpha = torch.rand(N_SAMPLES, device=device, dtype=dtype)
            beta = torch.rand(N_SAMPLES, device=device, dtype=dtype)
            gamma = torch.rand(N_SAMPLES, device=device, dtype=dtype)
            if not normalize_angles:
                alpha = alpha * 2 * np.pi - np.pi
<<<<<<< HEAD
                beta = beta * np.pi
=======
                beta = 2 * beta - 1
>>>>>>> 67651933
                gamma = gamma * 2 * np.pi - np.pi
            orientation = torch.stack([alpha, beta, gamma], dim=-1)

            x, dlogp_fwd = ic(bonds, angles, torsions, x0, orientation, inverse=True)
            (
                bonds_recon,
                angles_recon,
                torsions_recon,
                x0_recon,
                orientation_recon,
                dlogp_inv,
            ) = ic(x)

            failure_message = f"normalize_angles={normalize_angles};"

            # check valid reconstructions
            for name, truth, recon in zip(
                ["bonds", "angles", "torsions", "x0", "orientation"],
                [bonds, angles, torsions, x0, orientation],
                [
                    bonds_recon,
                    angles_recon,
                    torsions_recon,
                    x0_recon,
                    orientation_recon,
                ],
            ):
                assert torch.allclose(truth, recon, atol=atol, rtol=rtol), (
                    failure_message + f"{name} != {name}_recon;"
                )
            assert torch.allclose(
                (dlogp_fwd + dlogp_inv).exp(),
                torch.ones_like(dlogp_fwd),
                atol=1e-3,
                rtol=1.0,
            ), failure_message

            # Test xyz -> ic -> xyz reconstruction
            x = torch.randn(N_SAMPLES, N_PARTICLES * 3, device=device, dtype=dtype)

            *ics, dlogp_fwd = ic(x)
            x_recon, dlogp_inv = ic(*ics, inverse=True)

            assert torch.allclose(x, x_recon, atol=atol, rtol=rtol), failure_message
            assert torch.allclose(
                (dlogp_fwd + dlogp_inv).exp(),
                torch.ones_like(dlogp_fwd),
                atol=1e-3,
                rtol=1.0,
            ), failure_message

            # Test IC independence
            bonds, bonds_noise = torch.randn(
                2, N_SAMPLES, N_BONDS, device=device, dtype=dtype
            ).exp()
            angles, angles_noise = torch.rand(
                2, N_SAMPLES, N_ANGLES, device=device, dtype=dtype
            )
            torsions, torsions_noise = torch.rand(
                2, N_SAMPLES, N_TORSIONS, device=device, dtype=dtype
            )
            x0, x0_noise = torch.randn(2, N_SAMPLES, 1, 3, device=device, dtype=dtype)

            alpha = torch.rand(N_SAMPLES, device=device, dtype=dtype)
            beta = torch.rand(N_SAMPLES, device=device, dtype=dtype)
            gamma = torch.rand(N_SAMPLES, device=device, dtype=dtype)
            if not normalize_angles:
                alpha = alpha * 2 * np.pi - np.pi
<<<<<<< HEAD
                beta = beta * np.pi
=======
                beta = 2 * beta - 1
>>>>>>> 67651933
                gamma = gamma * 2 * np.pi - np.pi
            orientation = torch.stack([alpha, beta, gamma], dim=-1)

            alpha_noise = torch.rand(N_SAMPLES, device=device, dtype=dtype)
            beta_noise = torch.rand(N_SAMPLES, device=device, dtype=dtype)
            gamma_noise = torch.rand(N_SAMPLES, device=device, dtype=dtype)
            if not normalize_angles:
                alpha_noise = alpha_noise * 2 * np.pi - np.pi
<<<<<<< HEAD
                beta_noise = beta_noise * np.pi
=======
                beta_noise = 2 * beta_noise - 1
>>>>>>> 67651933
                gamma_noise = gamma_noise * 2 * np.pi - np.pi
            orientation_noise = torch.stack(
                [alpha_noise, beta_noise, gamma_noise], dim=-1
            )

            names = ["bonds", "angles", "torsions", "x0", "orientation"]
            orig = [bonds, angles, torsions, x0, orientation]
            noise = [
                bonds_noise,
                angles_noise,
                torsions_noise,
                x0_noise,
                orientation_noise,
            ]

            for i, name_noise in enumerate(names):
                noisy_ics = orig[:i] + [noise[i]] + orig[i + 1 :]
                x, _ = ic(*noisy_ics, inverse=True)
                *noisy_ics_recon, _ = ic(x)
                for j, name_recon in enumerate(names):
                    if i != j:
                        assert torch.allclose(
                            orig[j], noisy_ics_recon[j], atol=atol, rtol=rtol
                        ), (failure_message + f"{names[j]} != {name_recon}_recon")


def test_global_ic_properties(ctx):
    zmat = np.array(
        [[0, -1, -1, -1], [1, 0, -1, -1], [2, 1, 0, -1], [3, 2, 1, 0], [4, 3, 2, 1]]
    )
    dim = 15
    batch_dim = 10

    ic = GlobalInternalCoordinateTransformation(zmat).to(**ctx)
    ics = ic.forward(torch.randn(batch_dim, dim, **ctx))
    assert (zmat[3:] == ic.z_matrix).all()
    assert len(ic.fixed_atoms) == 0
    assert ics[0].shape == (batch_dim, ic.dim_bonds)
    assert ics[1].shape == (batch_dim, ic.dim_angles)
    assert ics[2].shape == (batch_dim, ic.dim_torsions)
    assert ics[3].shape == (batch_dim, 1, 3)
    assert ics[4].shape == (batch_dim, 3)
    assert ic.dim_fixed == 0
    assert ic.normalize_angles
    assert (ic.bond_indices == zmat[1:, :2]).all()
    assert (ic.angle_indices == zmat[2:, :3]).all()
    assert (ic.torsion_indices == zmat[3:, :]).all()


def test_relative_ic_properties(ctx):
    zmat = np.array([[3, 2, 1, 0], [4, 3, 2, 1]])
    fixed_atoms = np.array([0, 1, 2])
    dim = 15
    batch_dim = 10

    ic = RelativeInternalCoordinateTransformation(zmat, fixed_atoms).to(**ctx)
    ics = ic.forward(torch.randn(batch_dim, dim, **ctx))
    assert np.allclose(zmat, ic.z_matrix)
    assert np.allclose(fixed_atoms, ic.fixed_atoms)
    assert ics[0].shape == (batch_dim, ic.dim_bonds)
    assert ics[1].shape == (batch_dim, ic.dim_angles)
    assert ics[2].shape == (batch_dim, ic.dim_torsions)
    assert ics[3].shape == (batch_dim, ic.dim_fixed)
    assert ic.normalize_angles
    assert (ic.bond_indices == zmat[:, :2]).all()
    assert (ic.angle_indices == zmat[:, :3]).all()
    assert (ic.torsion_indices == zmat[:, :]).all()


def test_mixed_ic_properties(ctx):
    zmat = np.array([[3, 2, 1, 0], [4, 3, 2, 1]])
    fixed_atoms = np.array([0, 1, 2])
    dim = 15
    batch_dim = 10
    data = torch.randn(1000, dim, **ctx)

    ic = MixedCoordinateTransformation(data, zmat, fixed_atoms, keepdims=6).to(**ctx)
    ics = ic.forward(torch.randn(batch_dim, dim, **ctx))
    assert np.allclose(zmat, ic.z_matrix)
    assert np.allclose(fixed_atoms, ic.fixed_atoms)
    assert ics[0].shape == (batch_dim, ic.dim_bonds)
    assert ics[1].shape == (batch_dim, ic.dim_angles)
    assert ics[2].shape == (batch_dim, ic.dim_torsions)
    assert ics[3].shape == (batch_dim, ic.dim_fixed)
    assert ic.normalize_angles
    assert (ic.bond_indices == zmat[:, :2]).all()
    assert (ic.angle_indices == zmat[:, :3]).all()
    assert (ic.torsion_indices == zmat[:, :]).all()


def test_decompose_z_matrix(alanine_ics):
    z_matrix, _, rigid_block, _ = alanine_ics
    blocks, index2atom, atom2index, index2order = decompose_z_matrix(
        z_matrix, rigid_block
    )
    blocks_cat = np.concatenate(blocks, axis=0)
    row_order = np.argsort(blocks_cat[:, 0])
    assert (blocks_cat[row_order] == z_matrix).all()
    assert (z_matrix[index2order[np.arange(len(z_matrix))]] == blocks_cat).all()
    assert (
        index2atom[atom2index[np.arange(len(z_matrix))]] == np.arange(len(z_matrix))
    ).all()
    # makes sure all atoms can be reconstructed in this order
    placed = rigid_block
    for block in blocks:
        required_atoms = block[:, 2:].flatten()
        assert np.all(np.isin(required_atoms, placed))
        placed = np.concatenate([placed, block.flatten()])


def test_global_ic_inversion(ctx, alanine_ics):
    _, z_matrix, _, positions = alanine_ics
    ic = GlobalInternalCoordinateTransformation(z_matrix).to(**ctx)
    positions = torch.tensor(positions, **ctx)
    *out, dlogp = ic.forward(positions)
    positions2, dlogp2 = ic.forward(*out, inverse=True)
    assert torch.allclose(positions, positions2)
    assert torch.allclose(dlogp, -dlogp2)


def test_relative_ic_inversion(ctx, alanine_ics):
    z_matrix, _, rigid_block, positions = alanine_ics
    ic = RelativeInternalCoordinateTransformation(z_matrix, rigid_block).to(**ctx)
    positions = torch.tensor(positions, **ctx)
    *out, dlogp = ic.forward(positions)
    positions2, dlogp2 = ic.forward(*out, inverse=True)
    assert torch.allclose(positions, positions2)
    assert torch.allclose(dlogp, -dlogp2)


def test_mixed_ic_inversion(ctx, alanine_ics):
    z_matrix, _, rigid_block, positions = alanine_ics
    positions = torch.tensor(positions, **ctx)
    data = positions.repeat(100, 1) + torch.randn(100, len(positions), **ctx)
    ic = MixedCoordinateTransformation(data, z_matrix, rigid_block, keepdims=5).to(
        **ctx
    )
    *out, dlogp = ic.forward(positions)
    positions2, dlogp2 = ic.forward(*out, inverse=True)
    assert torch.allclose(positions, positions2)
    assert torch.allclose(dlogp, -dlogp2)<|MERGE_RESOLUTION|>--- conflicted
+++ resolved
@@ -315,11 +315,7 @@
             gamma = torch.rand(N_SAMPLES, device=device, dtype=dtype)
             if not normalize_angles:
                 alpha = alpha * 2 * np.pi - np.pi
-<<<<<<< HEAD
-                beta = beta * np.pi
-=======
                 beta = 2 * beta - 1
->>>>>>> 67651933
                 gamma = gamma * 2 * np.pi - np.pi
             orientation = torch.stack([alpha, beta, gamma], dim=-1)
 
@@ -388,11 +384,7 @@
             gamma = torch.rand(N_SAMPLES, device=device, dtype=dtype)
             if not normalize_angles:
                 alpha = alpha * 2 * np.pi - np.pi
-<<<<<<< HEAD
-                beta = beta * np.pi
-=======
                 beta = 2 * beta - 1
->>>>>>> 67651933
                 gamma = gamma * 2 * np.pi - np.pi
             orientation = torch.stack([alpha, beta, gamma], dim=-1)
 
@@ -401,11 +393,7 @@
             gamma_noise = torch.rand(N_SAMPLES, device=device, dtype=dtype)
             if not normalize_angles:
                 alpha_noise = alpha_noise * 2 * np.pi - np.pi
-<<<<<<< HEAD
-                beta_noise = beta_noise * np.pi
-=======
                 beta_noise = 2 * beta_noise - 1
->>>>>>> 67651933
                 gamma_noise = gamma_noise * 2 * np.pi - np.pi
             orientation_noise = torch.stack(
                 [alpha_noise, beta_noise, gamma_noise], dim=-1
