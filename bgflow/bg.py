--- conflicted
+++ resolved
@@ -3,15 +3,12 @@
 from .distribution.energy import Energy
 from .distribution.sampling import Sampler
 from .utils.types import pack_tensor_in_tuple
-<<<<<<< HEAD
-=======
 
 __all__ = [
     "BoltzmannGenerator", "unnormalized_kl_div", "unormalized_nll",
     "sampling_efficiency", "effective_sample_size", "log_weights",
     "log_weights_given_latent"
 ]
->>>>>>> ae1dc6a9
 
 
 def unnormalized_kl_div(prior, flow, target, n_samples, temperature=1.0):
