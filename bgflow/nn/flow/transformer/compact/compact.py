--- conflicted
+++ resolved
@@ -356,11 +356,7 @@
         super().__init__()
         self._compute_components = compute_components
         self._compute_weights = compute_weights
-<<<<<<< HEAD
-
-=======
-    
->>>>>>> 3f8d8a82
+
     def _forward(self, cond, out, log_weights=None, *args, **kwargs):
         cdfs, log_pdfs = self._compute_components(cond, out)
         if log_weights is None and self._compute_weights is not None:
