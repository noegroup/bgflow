--- conflicted
+++ resolved
@@ -1,8 +1,5 @@
-<<<<<<< HEAD
-=======
 
 from typing import Tuple
->>>>>>> f1028f80
 import torch
 from ...utils.types import unpack_tensor_tuple, pack_tensor_in_list
 
@@ -45,11 +42,7 @@
 
         Returns
         -------
-<<<<<<< HEAD
-        samples : Union[torch.Tensor, tuple[torch.Tensor]]
-=======
         samples : Union[torch.Tensor, Tuple[torch.Tensor, ...]]
->>>>>>> f1028f80
             If this sampler reflects a joint distribution of multiple tensors,
             it returns a tuple of tensors, each of which have length n_samples.
             Otherwise it returns a single tensor of length n_samples.
@@ -57,11 +50,7 @@
         if isinstance(temperature, float) and temperature == 1.0:
             samples = self._sample(n_samples, *args, **kwargs)
         else:
-<<<<<<< HEAD
-            return self._sample_with_temperature(n_samples, temperature, *args, **kwargs)
-=======
             samples = self._sample_with_temperature(n_samples, temperature, *args, **kwargs)
->>>>>>> f1028f80
         samples = pack_tensor_in_list(samples)
         return unpack_tensor_tuple(self.return_hook(samples))
 
