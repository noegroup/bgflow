
import numpy as np
import torch
from .base import Sampler
from ...utils.types import unpack_tensor_tuple, pack_tensor_in_list


__all__ = ["DataLoaderSampler", "DataSetSampler"]


class _ToDeviceSampler(Sampler):
    """A sampler that can move data between devices and data types"""
    def __init__(self, device, dtype, return_hook=lambda x: x, **kwargs):
        super().__init__(return_hook=return_hook, **kwargs)
        # context dummy tensor to store the device and data type;
        # by specifying this here, the user can decide
        # if he/she wants to store the data on the gpu or cpu.
        self.register_buffer("ctx", torch.tensor([], device=device, dtype=dtype))

    def sample(self, *args, **kwargs):
        samples = super().sample(*args, **kwargs)
        samples = pack_tensor_in_list(samples)
        samples = [s.to(self.ctx) for s in samples]
        return unpack_tensor_tuple(samples)


class DataLoaderSampler(_ToDeviceSampler):
    """A torch.DataLoader instance wrapped as a sampler.

    Parameters
    ----------
    dataloader : torch.utils.data.DataLoader
        The data loader instance.
    device : torch.device.device
        The device on which the sampled tensors should live.
    dtype : torch.dtype
        Data type of the sampled tensors.

    Notes
    -----
    Only implemented for dataloader.batch_size == n_samples
    """
    def __init__(self, dataloader, device, dtype, return_hook=lambda x: x):
        super().__init__(device=device, dtype=dtype, return_hook=return_hook)
        self._dataloader = dataloader
        self._iterator = iter(self._dataloader)

    def _sample(self, n_samples, *args, **kwargs):
        if n_samples != self._dataloader.batch_size:
            raise ValueError("DataLoaderSampler only implemented for batch_size == n_samples")
        samples = next(self._iterator)
        return unpack_tensor_tuple(samples)


class DataSetSampler(_ToDeviceSampler, torch.utils.data.Dataset):
    """Sample from data.

    Parameters
    ----------
    *data : torch.Tensor
        Potentially multiple torch tensors of the same length.
    shuffle : bool
        Whether the data should be accessed in random order.
    device : torch.device.device
        The device that the sampled tensors should live on.
    dtype : torch.dtype
        Data type of the sampled tensors.

    Attributes
    ----------
    data : list[torch.Tensor]
        The data set from which to draw samples.
    """
    def __init__(self, *data: torch.Tensor, shuffle=True, device=None, dtype=None, return_hook=lambda x: x):
        device = data[0].device if device is None else device
        dtype = data[0].dtype if dtype is None else dtype
        super().__init__(device=device, dtype=dtype, return_hook=return_hook)
        if not all(len(d) == len(data[0]) for d in data):
            raise ValueError("All data items must have the same length.")

        self.data = pack_tensor_in_list(data)
        self._current_index = 0
<<<<<<< HEAD
=======
        self._shuffle = shuffle
>>>>>>> ae1dc6a9
        if shuffle:
            self._idxs = np.random.permutation(len(data[0]))
        else:
            self._idxs = np.arange(len(data[0]))

    def __len__(self):
        return len(self._idxs)

    def __getitem__(self, idx):
        return tuple(d[idx] for d in self.data)

    def _sample(self, n_samples: int, *args, **kwargs):
        samples = [torch.tensor([]).to(self.data[0]) for _ in self.data]
        if self._current_index + n_samples < len(self.data[0]):
            idxs = self._idxs[self._current_index:self._current_index + n_samples]
            self._current_index += n_samples
            for i in range(len(self.data)):
                samples[i] = torch.cat([samples[i], self.data[i][idxs]], dim=0)
<<<<<<< HEAD
        else:
            idxs = self._idxs[self._current_index:]
            for i in range(len(self.data)):
                samples[i] = torch.cat([samples[i], self.data[i][idxs]], dim=0)
            # reset
            np.random.shuffle(self._idxs)
            self._current_index = 0
            # recurse
            remaining = self._sample(n_samples - len(samples[0]))
            remaining = pack_tensor_in_list(remaining)
            for i, other in enumerate(remaining):
                samples[i] = torch.cat([samples[i], other], dim=0)
        return unpack_tensor_tuple(samples)

    def reshuffle_(self):
        """Shuffle the dataset randomly in-place."""
        self._idxs = np.random.permutation(len(self.data[0]))
        self._current_index = 0
        return self

    def resize_(self, new_size):
        """Resize the data set to `new_size` and reinitialize the randomization.
        - When resizing to a bigger size, samples from the set are randomly repeated.
        - When resizing to a smaller size, samples from the set are randomly deleted.

        Returns
        -------
        indices : np.ndarray
            The indices used for reshuffling.

        Notes
        -----
        This is an in-place operation.
        """
        if new_size != len(self):
            indices = np.random.randint(low=0, high=len(self), size=new_size)
            for i in range(len(self.data)):
                self.data[i] = self.data[i][indices]
            self._idxs = np.random.permutation(new_size)
            self._current_index = 0
            return indices
        else:
=======
        else:
            idxs = self._idxs[self._current_index:]
            for i in range(len(self.data)):
                samples[i] = torch.cat([samples[i], self.data[i][idxs]], dim=0)
            # reset
            if self._shuffle:
                np.random.shuffle(self._idxs)
            self._current_index = 0
            # recurse
            remaining = self._sample(n_samples - len(samples[0]))
            remaining = pack_tensor_in_list(remaining)
            for i, other in enumerate(remaining):
                samples[i] = torch.cat([samples[i], other], dim=0)
        return unpack_tensor_tuple(samples)

    def reshuffle_(self):
        """Shuffle the dataset randomly in-place."""
        self._idxs = np.random.permutation(len(self.data[0]))
        self._current_index = 0
        return self

    def resize_(self, new_size):
        """Resize the data set to `new_size` and reinitialize the randomization.
        - When resizing to a bigger size, samples from the set are randomly repeated.
        - When resizing to a smaller size, samples from the set are randomly deleted.

        Returns
        -------
        indices : np.ndarray
            The indices used for reshuffling.

        Notes
        -----
        This is an in-place operation.
        """
        if new_size != len(self):
            indices = np.random.randint(low=0, high=len(self), size=new_size)
            for i in range(len(self.data)):
                self.data[i] = self.data[i][indices]
            self._idxs = np.random.permutation(new_size)
            self._current_index = 0
            return indices
        else:
>>>>>>> ae1dc6a9
            return np.arange(len(self))<|MERGE_RESOLUTION|>--- conflicted
+++ resolved
@@ -80,10 +80,7 @@
 
         self.data = pack_tensor_in_list(data)
         self._current_index = 0
-<<<<<<< HEAD
-=======
         self._shuffle = shuffle
->>>>>>> ae1dc6a9
         if shuffle:
             self._idxs = np.random.permutation(len(data[0]))
         else:
@@ -102,50 +99,6 @@
             self._current_index += n_samples
             for i in range(len(self.data)):
                 samples[i] = torch.cat([samples[i], self.data[i][idxs]], dim=0)
-<<<<<<< HEAD
-        else:
-            idxs = self._idxs[self._current_index:]
-            for i in range(len(self.data)):
-                samples[i] = torch.cat([samples[i], self.data[i][idxs]], dim=0)
-            # reset
-            np.random.shuffle(self._idxs)
-            self._current_index = 0
-            # recurse
-            remaining = self._sample(n_samples - len(samples[0]))
-            remaining = pack_tensor_in_list(remaining)
-            for i, other in enumerate(remaining):
-                samples[i] = torch.cat([samples[i], other], dim=0)
-        return unpack_tensor_tuple(samples)
-
-    def reshuffle_(self):
-        """Shuffle the dataset randomly in-place."""
-        self._idxs = np.random.permutation(len(self.data[0]))
-        self._current_index = 0
-        return self
-
-    def resize_(self, new_size):
-        """Resize the data set to `new_size` and reinitialize the randomization.
-        - When resizing to a bigger size, samples from the set are randomly repeated.
-        - When resizing to a smaller size, samples from the set are randomly deleted.
-
-        Returns
-        -------
-        indices : np.ndarray
-            The indices used for reshuffling.
-
-        Notes
-        -----
-        This is an in-place operation.
-        """
-        if new_size != len(self):
-            indices = np.random.randint(low=0, high=len(self), size=new_size)
-            for i in range(len(self.data)):
-                self.data[i] = self.data[i][indices]
-            self._idxs = np.random.permutation(new_size)
-            self._current_index = 0
-            return indices
-        else:
-=======
         else:
             idxs = self._idxs[self._current_index:]
             for i in range(len(self.data)):
@@ -189,5 +142,4 @@
             self._current_index = 0
             return indices
         else:
->>>>>>> ae1dc6a9
             return np.arange(len(self))