import torch
import numpy as np
from typing import Union
from functools import partial
<<<<<<< HEAD

=======
>>>>>>> f1028f80


from .types import assert_numpy, unpack_tensor_tuple


class IndexBatchIterator(object):
    def __init__(self, n_elems, n_batch):
        """
            Produces batches of length `n_batch` of an index set
            `[1, ..., n_elems]` which are sampled randomly without
            replacement.

            If `n_elems` is not a multiple of `n_batch` the last sampled
            batch will be truncated.

            After the iteration throw `StopIteration` its random seed
            will be reset.

            Parameters:
            -----------
            n_elems : Integer
                Number of elements in the index set.
            n_batch : Integer
                Number of batch elements sampled.

        """
        self._indices = np.arange(n_elems)
        self._n_elems = n_elems
        self._n_batch = n_batch
        self._pos = 0
        self._reset()

    def _reset(self):
        self._pos = 0
        np.random.shuffle(self._indices)

    def __iter__(self):
        return self

    def __next__(self):
        if self._pos >= self._n_elems:
            self._reset()
            raise StopIteration
        n_collected = min(self._n_batch, self._n_elems - self._pos)
        batch = self._indices[self._pos : self._pos + n_collected]
        self._pos = self._pos + n_collected
        return batch

    def __len__(self):
        return self._n_elems // self._n_batch

    def next(self):
        return self.__next__()


def linlogcut(vals, high_val=1e3, max_val=1e9):
    cut = torch.where(vals >= high_val, high_val + torch.log(1 + vals - high_val), vals)
    return cut.clamp(min=None, max=max_val)


class _ClipGradient(torch.autograd.Function):
    @staticmethod
    def forward(ctx, input, max_norm):
        ctx._max_norm = max_norm
        return input

    @staticmethod
    def backward(ctx, grad_output):
        max_norm = ctx._max_norm
        grad_norm = torch.norm(grad_output, p=2, dim=1)
        coeff = max_norm / torch.max(grad_norm, max_norm * torch.ones_like(grad_norm))
        return grad_output * coeff.view(-1, 1), None, None


clip_grad = _ClipGradient.apply


class ClipGradient(torch.nn.Module):
    """A module that clips the gradients in the backward pass.

    Parameters
    ----------
    clip
        the max norm
    norm_dim
        the dimension of the space over which the norm is computed
        - `1` corresponds to clipping by value
        - `3` corresponds to clipping by atom
        - `-1` corresponds to clipping the norm of the whole tensor
    """

    def __init__(self, clip: Union[float, torch.Tensor], norm_dim: int = 1):
        super().__init__()
        self.register_buffer("clip", torch.as_tensor(clip))
        self.norm_dim = norm_dim

<<<<<<< HEAD
    def forward(self, x):
        x.register_hook(partial(ClipGradient.clip_tensor, clip=self.clip, last_dim=self.norm_dim))
        return x
=======
    def forward(self, *xs):
        for x in xs:
            if x.requires_grad:
                x.register_hook(partial(ClipGradient.clip_tensor, clip=self.clip, last_dim=self.norm_dim))
        return unpack_tensor_tuple(xs)
>>>>>>> f1028f80

    @staticmethod
    def clip_tensor(tensor, clip, last_dim):
        clip.to(tensor)
        original_shape = tensor.shape
        last_dim = (-1, ) if last_dim == -1 else (-1, last_dim)
        out = torch.nan_to_num(tensor, nan=0.0).flatten().reshape(*last_dim)
        norm = torch.linalg.norm(out.detach(), dim=-1, keepdim=True)
        factor = (clip.view(-1, *clip.shape) / norm.view(-1, *clip.shape)).view(-1)
        factor = torch.minimum(factor, torch.ones_like(factor))
        out = out.view(*last_dim) * factor.view(-1, 1)
        out = out.reshape(original_shape)
        return out



class LossReporter:
    """
        Simple reporter use for reporting losses and plotting them.
    """
    
    def __init__(self, *labels):
        self._labels = labels
        self._n_reported = len(labels)
        self._raw = [[] for _ in range(self._n_reported)]
    
    def report(self, *losses):
        assert len(losses) == self._n_reported
        for i in range(self._n_reported):
            self._raw[i].append(assert_numpy(losses[i]))
    
    def plot(self, n_smooth=10, log=False):
        import matplotlib.pyplot as plt
        fig, axes = plt.subplots(self._n_reported, sharex=True)
        if not isinstance(axes, np.ndarray):
            axes = [axes]
        fig.set_size_inches((8, 4 * self._n_reported), forward=True)
        for i, (label, raw, axis) in enumerate(zip(self._labels, self._raw, axes)):
            raw = assert_numpy(raw).reshape(-1)
            kernel = np.ones(shape=(n_smooth,)) / n_smooth
            smoothed = np.convolve(raw, kernel, mode="valid")
            if not log:
                axis.plot(smoothed)
            else:
                axis.semilogy(smoothed - smoothed.min())
            axis.set_ylabel(label)
            if i == self._n_reported - 1:
                axis.set_xlabel("Iteration")

    def recent(self, n_recent=1):
        return np.array([raw[-n_recent:] for raw in self._raw])<|MERGE_RESOLUTION|>--- conflicted
+++ resolved
@@ -2,10 +2,6 @@
 import numpy as np
 from typing import Union
 from functools import partial
-<<<<<<< HEAD
-
-=======
->>>>>>> f1028f80
 
 
 from .types import assert_numpy, unpack_tensor_tuple
@@ -102,17 +98,9 @@
         self.register_buffer("clip", torch.as_tensor(clip))
         self.norm_dim = norm_dim
 
-<<<<<<< HEAD
     def forward(self, x):
         x.register_hook(partial(ClipGradient.clip_tensor, clip=self.clip, last_dim=self.norm_dim))
         return x
-=======
-    def forward(self, *xs):
-        for x in xs:
-            if x.requires_grad:
-                x.register_hook(partial(ClipGradient.clip_tensor, clip=self.clip, last_dim=self.norm_dim))
-        return unpack_tensor_tuple(xs)
->>>>>>> f1028f80
 
     @staticmethod
     def clip_tensor(tensor, clip, last_dim):
